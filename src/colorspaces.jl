--- conflicted
+++ resolved
@@ -149,6 +149,21 @@
     DIN99() = DIN99(0, 0, 0)
 end
 
+
+# DIN99d (L99d, a99d, b99d) - Improvement on DIN99
+immutable DIN99d <: ColorValue
+    l::Float64 # L99d
+    a::Float64 # a99d
+    b::Float64 # b99d
+
+    function DIN99d(l::Number, a::Number, b::Number)
+        new(l, a, b)
+    end
+
+    DIN99d() = DIN99d(0, 0, 0)
+end
+
+
 # DIN99o (L99o, a99o, b99o) - adaptation of CIELAB
 immutable DIN99o <: ColorValue
     l::Float64 # L99o
@@ -160,19 +175,6 @@
     end
 
     DIN99o() = DIN99o(0, 0, 0)
-end
-
-# DIN99d (L99d, a99d, b99d) - Improvement on DIN99
-immutable DIN99d <: ColorValue
-    l::Float64 # L99d
-    a::Float64 # a99d
-    b::Float64 # b99d
-
-    function DIN99d(l::Number, a::Number, b::Number)
-        new(l, a, b)
-    end
-
-    DIN99d() = DIN99d(0, 0, 0)
 end
 
 
@@ -209,10 +211,8 @@
 typealias LUVA AlphaColorValue{LUV}
 typealias LCHuvA AlphaColorValue{LCHuv}
 typealias DIN99A AlphaColorValue{DIN99}
-<<<<<<< HEAD
+typealias DIN99dA AlphaColorValue{DIN99d}
 typealias DIN99oA AlphaColorValue{DIN99o}
-=======
 typealias DIN99dA AlphaColorValue{DIN99d}
->>>>>>> f277ee05
 typealias LMSA AlphaColorValue{LMS}
 typealias RGBA32 AlphaColorValue{RGB24}
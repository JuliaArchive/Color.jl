--- conflicted
+++ resolved
@@ -2,11 +2,8 @@
 # -----------
 
 # no-op conversions
-<<<<<<< HEAD
-for CV in (RGB, HSV, HSL, XYZ, LAB, LUV, LCHab, LCHuv, DIN99, DIN99o, LMS, RGB24)
-=======
-for CV in (RGB, HSV, HSL, XYZ, LAB, LUV, LCHab, LCHuv, DIN99, DIN99d, LMS, RGB24)
->>>>>>> f277ee05
+
+for CV in (RGB, HSV, HSL, XYZ, LAB, LUV, LCHab, LCHuv, DIN99, DIN99d, DIN99o, LMS, RGB24)
     @eval begin
         convert(::Type{$CV}, c::$CV) = c
     end
@@ -501,6 +498,40 @@
 
 convert(::Type{DIN99}, c::ColorValue) = convert(DIN99, convert(LAB, c))
 
+
+# Everything to DIN99d
+# --------------------
+
+function convert(::Type{DIN99d}, c::XYZ)
+
+    # Apply tristimulus-space correction term
+    adj_c = XYZ(1.12*c.x - 0.12*c.z, c.y, c.z)
+
+    # Apply L*a*b*-space correction
+    lab = convert(LAB, adj_c)
+    adj_L = 325.22*log(1+0.0036*lab.l)
+
+    # Calculate intermediate parameters
+    # FIXME: Hard-code constants
+    ee = lab.a*cosd(50) + lab.b*sind(50)
+    f = 1.14*(lab.b*cosd(50) - lab.a*sind(50))
+    G = sqrt(ee^2+f^2)
+
+    # Calculate hue/chroma
+    C = 22.5*log(1+0.06*G)
+    # FIXME: Clean this up (why is there no atan2d?)
+    h = rad2deg(atan2(f,ee)) + 50
+    while h > 360; h -= 360; end
+    while h < 0;   h += 360; end
+
+    DIN99d(adj_L, C*cosd(h), C*sind(h))
+
+end
+
+
+convert(::Type{DIN99d}, c::ColorValue) = convert(DIN99d, convert(XYZ, c))
+
+
 # Everything to DIN99o
 # -------------------
 
@@ -538,38 +569,6 @@
 
 convert(::Type{DIN99o}, c::ColorValue) = convert(DIN99o, convert(LAB, c))
 
-# Everything to DIN99d
-# --------------------
-
-function convert(::Type{DIN99d}, c::XYZ)
-
-    # Apply tristimulus-space correction term
-    adj_c = XYZ(1.12*c.x - 0.12*c.z, c.y, c.z)
-
-    # Apply L*a*b*-space correction
-    lab = convert(LAB, adj_c)
-    adj_L = 325.22*log(1+0.0036*lab.l)
-
-    # Calculate intermediate parameters
-    # FIXME: Hard-code constants
-    ee = lab.a*cosd(50) + lab.b*sind(50)
-    f = 1.14*(lab.b*cosd(50) - lab.a*sind(50))
-    G = sqrt(ee^2+f^2)
-
-    # Calculate hue/chroma
-    C = 22.5*log(1+0.06*G)
-    # FIXME: Clean this up (why is there no atan2d?)
-    h = rad2deg(atan2(f,ee)) + 50
-    while h > 360; h -= 360; end
-    while h < 0;   h += 360; end
-
-    DIN99d(adj_L, C*cosd(h), C*sind(h))
-
-end
-
-
-convert(::Type{DIN99d}, c::ColorValue) = convert(DIN99d, convert(XYZ, c))
-
 
 # Everything to LMS
 # -----------------

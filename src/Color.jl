module Color

import Base: convert, hex, isless, writemime, linspace
import Base.Graphics: set_source, set_source_rgb, GraphicsContext

export ColorValue, color,
       ColourValue, colour,
       AlphaColorValue,
       weighted_color_mean, hex,
<<<<<<< HEAD
       RGB, HSV, HSL, XYZ, LAB, LUV, LCHab, LCHuv, DIN99, DIN99o, LMS, RGB24,
       RGBA, HSVA, HSLA, XYZA, LABA, LUVA, LCHabA, LCHuvA, DIN99A, DIN99oA, LMSA, RGBA32,
       protanopic, deuteranopic, tritanopic,
       cie_color_match, colordiff, colordiff_din99, colordiff_din99o, distinguishable_colors,
=======
       RGB, HSV, HSL, XYZ, LAB, LUV, LCHab, LCHuv, DIN99, DIN99d, LMS, RGB24,
       RGBA, HSVA, HSLA, XYZA, LABA, LUVA, LCHabA, LCHuvA, DIN99A, DIN99dA, LMSA, RGBA32,
       protanopic, deuteranopic, tritanopic,
       cie_color_match, distinguishable_colors,
       colordiff, colordiff_din99, colordiff_din99d,
>>>>>>> f277ee05
       MSC, sequential_palette, diverging_palette, colormap

# Delete once 0.2 is no longer supported:
if !isdefined(:rad2deg)
  const rad2deg = radians2degrees
  const deg2rad = degrees2radians
end

# The core; every other include will need these type definitions
include("colorspaces.jl")

# Early utilities
include("utilities.jl")

# Include other module components
include("conversions.jl")
include("algorithms.jl")
include("parse.jl")
include("differences.jl")
include("colormaps.jl")
include("display.jl")

end # module<|MERGE_RESOLUTION|>--- conflicted
+++ resolved
@@ -7,18 +7,11 @@
        ColourValue, colour,
        AlphaColorValue,
        weighted_color_mean, hex,
-<<<<<<< HEAD
-       RGB, HSV, HSL, XYZ, LAB, LUV, LCHab, LCHuv, DIN99, DIN99o, LMS, RGB24,
-       RGBA, HSVA, HSLA, XYZA, LABA, LUVA, LCHabA, LCHuvA, DIN99A, DIN99oA, LMSA, RGBA32,
-       protanopic, deuteranopic, tritanopic,
-       cie_color_match, colordiff, colordiff_din99, colordiff_din99o, distinguishable_colors,
-=======
-       RGB, HSV, HSL, XYZ, LAB, LUV, LCHab, LCHuv, DIN99, DIN99d, LMS, RGB24,
-       RGBA, HSVA, HSLA, XYZA, LABA, LUVA, LCHabA, LCHuvA, DIN99A, DIN99dA, LMSA, RGBA32,
+       RGB, HSV, HSL, XYZ, LAB, LUV, LCHab, LCHuv, DIN99, DIN99d, DIN99o, LMS, RGB24,
+       RGBA, HSVA, HSLA, XYZA, LABA, LUVA, LCHabA, LCHuvA, DIN99A, DIN99dA, DIN99oA, LMSA, RGBA32,
        protanopic, deuteranopic, tritanopic,
        cie_color_match, distinguishable_colors,
-       colordiff, colordiff_din99, colordiff_din99d,
->>>>>>> f277ee05
+       colordiff, colordiff_din99, colordiff_din99d, colordiff_din99o
        MSC, sequential_palette, diverging_palette, colormap
 
 # Delete once 0.2 is no longer supported:

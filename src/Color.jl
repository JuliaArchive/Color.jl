--- conflicted
+++ resolved
@@ -22,1484 +22,8 @@
 # The core; every other include will need these type definitions
 include("colorspaces.jl")
 
-<<<<<<< HEAD
-# Common Colorspaces
-# ------------------
-
-
-# sRGB (standard Red-Green-Blue)
-immutable RGB <: ColorValue
-    r::Float64 # Red in [0,1]
-    g::Float64 # Green in [0,1]
-    b::Float64 # Blue in [0,1]
-
-    function RGB(r::Number, g::Number, b::Number)
-        new(r, g, b)
-    end
-
-    RGB() = RGB(0, 0, 0)
-end
-
-
-# HSV (Hue-Saturation-Value)
-immutable HSV <: ColorValue
-    h::Float64 # Hue in [0,360]
-    s::Float64 # Saturation in [0,1]
-    v::Float64 # Value in [0,1]
-
-    function HSV(h::Number, s::Number, v::Number)
-        new(h, s, v)
-    end
-
-    HSV() = HSV(0, 0, 0)
-end
-
-HSB(h, s, b) = HSV(h, s, b)
-
-
-# HSL (Hue-Lightness-Saturation)
-immutable HSL <: ColorValue
-    h::Float64 # Hue in [0,360]
-    s::Float64 # Saturation in [0,1]
-    l::Float64 # Lightness in [0,1]
-
-    function HSL(h::Number, s::Number, l::Number)
-        new(h, s, l)
-    end
-
-    HSL() = HSL(0, 0, 0)
-end
-
-HLS(h, l, s) = HSL(h, s, l)
-
-
-# XYZ (CIE 1931)
-immutable XYZ <: ColorValue
-    x::Float64
-    y::Float64
-    z::Float64
-
-    function XYZ(x::Number, y::Number, z::Number)
-        new(x, y, z)
-    end
-
-    XYZ() = XYZ(0, 0, 0)
-end
-
-
-# LAB (CIELAB)
-immutable LAB <: ColorValue
-    l::Float64 # Luminance in approximately [0,100]
-    a::Float64 # Red/Green
-    b::Float64 # Blue/Yellow
-
-    function LAB(l::Number, a::Number, b::Number)
-        new(l, a, b)
-    end
-
-    LAB() = LAB(0, 0, 0)
-end
-
-
-# LCHab (Luminance-Chroma-Hue, Polar-LAB)
-immutable LCHab <: ColorValue
-    l::Float64 # Luminance in [0,100]
-    c::Float64 # Chroma
-    h::Float64 # Hue in [0,360]
-
-    function LCHab(l::Number, c::Number, h::Number)
-        new(l, c, h)
-    end
-
-    LCHab() = LCHab(0, 0, 0)
-end
-
-
-# LUV (CIELUV)
-immutable LUV <: ColorValue
-    l::Float64 # Luminance
-    u::Float64 # Red/Green
-    v::Float64 # Blue/Yellow
-
-    function LUV(l::Number, u::Number, v::Number)
-        new(l, u, v)
-    end
-
-    LUV() = LUV(0, 0, 0)
-end
-
-
-# LCHuv (Luminance-Chroma-Hue, Polar-LUV)
-immutable LCHuv <: ColorValue
-    l::Float64 # Luminance
-    c::Float64 # Chroma
-    h::Float64 # Hue
-
-    function LCHuv(l::Number, c::Number, h::Number)
-        new(l, c, h)
-    end
-
-    LCHuv() = LCHuv(0, 0, 0)
-end
-
-immutable DIN99 <: ColorValue
-    l::Float64 # L99
-    a::Float64 # a99
-    b::Float64 # b99
-
-    function DIN99(l::Number, a::Number, b::Number)
-        new(l, a, b)
-    end
-
-    DIN99() = DIN99(0, 0, 0)
-end
-
-# LMS (Long Medium Short)
-immutable LMS <: ColorValue
-    l::Float64 # Long
-    m::Float64 # Medium
-    s::Float64 # Short
-
-    function LMS(l::Number, m::Number, s::Number)
-        new(l, m, s)
-    end
-
-    LMS() = LMS(0, 0, 0)
-end
-
-# 24 bit RGB (used by Cairo)
-immutable RGB24 <: ColorValue
-    color::Uint32
-
-    RGB24(c::Unsigned) = new(c)
-    RGB24() = RGB24(0)
-end
-
-
-# Versions with transparency
-
-typealias RGBA AlphaColorValue{RGB}
-typealias HSVA AlphaColorValue{HSV}
-typealias HSLA AlphaColorValue{HSL}
-typealias XYZA AlphaColorValue{XYZ}
-typealias LABA AlphaColorValue{LAB}
-typealias LCHabA AlphaColorValue{LCHab}
-typealias LUVA AlphaColorValue{LUV}
-typealias LCHuvA AlphaColorValue{LCHuv}
-typealias DIN99A AlphaColorValue{DIN99}
-typealias LMSA AlphaColorValue{LMS}
-typealias RGBA32 AlphaColorValue{RGB24}
-
-# Conversions
-# -----------
-
-# no-op conversions
-for CV in (RGB, HSV, HSL, XYZ, LAB, LUV, LCHab, LCHuv, DIN99, LMS, RGB24)
-    @eval begin
-        convert(::Type{$CV}, c::$CV) = c
-    end
-end
-
-function convert{T,U}(::Type{AlphaColorValue{T}}, c::AlphaColorValue{U})
-    AlphaColorValue{T}(convert(T, c.c), c.alpha)
-end
-
-# Everything to RGB
-# -----------------
-
-function convert(::Type{RGB}, c::HSV)
-    h = c.h / 60
-    i = floor(h)
-    f = h - i
-    if int(i) & 1 == 0
-        f = 1 - f
-    end
-    m = c.v * (1 - c.s)
-    n = c.v * (1 - c.s * f)
-    i = int(i)
-    if i == 6 || i == 0; RGB(c.v, n, m)
-    elseif i == 1;       RGB(n, c.v, m)
-    elseif i == 2;       RGB(m, c.v, n)
-    elseif i == 3;       RGB(m, n, c.v)
-    elseif i == 4;       RGB(n, m, c.v)
-    else;                RGB(c.v, m, n)
-    end
-end
-
-function convert(::Type{RGB}, c::HSL)
-    function qtrans(u::Float64, v::Float64, hue::Float64)
-        if     hue > 360; hue -= 360
-        elseif hue < 0;   hue += 360
-        end
-
-        if     hue < 60;  u + (v - u) * hue / 60
-        elseif hue < 180; v
-        elseif hue < 240; u + (v - u) * (240 - hue) / 60
-        else;             u
-        end
-    end
-
-    v = c.l <= 0.5 ? c.l * (1 + c.s) : c.l + c.s - (c.l * c.s)
-    u = 2 * c.l - v
-
-    if c.s == 0; RGB(c.l, c.l, c.l)
-    else;        RGB(qtrans(u, v, c.h + 120),
-                     qtrans(u, v, c.h),
-                     qtrans(u, v, c.h - 120))
-    end
-end
-
-const M_XYZ_RGB = [ 3.2404542 -1.5371385 -0.4985314
-                   -0.9692660  1.8760108  0.0415560
-                    0.0556434 -0.2040259  1.0572252 ]
-
-
-function correct_gamut(c::RGB)
-    RGB(min(1.0, max(0.0, c.r)),
-        min(1.0, max(0.0, c.g)),
-        min(1.0, max(0.0, c.b)))
-end
-
-
-function srgb_compand(v::Float64)
-    v <= 0.0031308 ? 12.92v : 1.055v^(1/2.4) - 0.055
-end
-
-function convert(::Type{RGB}, c::XYZ)
-    ans = M_XYZ_RGB * [c.x, c.y, c.z]
-    correct_gamut(RGB(srgb_compand(ans[1]),
-                      srgb_compand(ans[2]),
-                      srgb_compand(ans[3])))
-end
-
-convert(::Type{RGB}, c::LAB)   = convert(RGB, convert(XYZ, c))
-convert(::Type{RGB}, c::LCHab) = convert(RGB, convert(LAB, c))
-convert(::Type{RGB}, c::LUV)   = convert(RGB, convert(XYZ, c))
-convert(::Type{RGB}, c::LCHuv) = convert(RGB, convert(LUV, c))
-convert(::Type{RGB}, c::DIN99) = convert(RGB, convert(XYZ, c))
-convert(::Type{RGB}, c::LMS)   = convert(RGB, convert(XYZ, c))
-
-convert(::Type{RGB}, c::RGB24) = RGB((c.color&0x00ff0000>>>16)/255, ((c.color&0x0000ff00)>>>8)/255, (c.color&0x000000ff)/255)
-
-# Everything to HSV
-# -----------------
-
-function convert(::Type{HSV}, c::RGB)
-    c_min = min([c.r, c.g, c.b])
-    c_max = max([c.r, c.g, c.b])
-    if c_min == c_max
-        return HSV(0.0, 0.0, c_max)
-    end
-
-    if c_min == c.r
-        f = c.g - c.b
-        i = 3.
-    elseif c_min == c.g
-        f = c.b - c.r
-        i = 5.
-    else
-        f = c.r - c.g
-        i = 1.
-    end
-
-    HSV(60 * (i - f / (c_max - c_min)),
-        (c_max - c_min) / c_max,
-        c_max)
-end
-
-
-convert(::Type{HSV}, c::ColorValue) = convert(HSV, convert(RGB, c))
-
-
-# Everything to HSL
-# -----------------
-
-function convert(::Type{HSL}, c::RGB)
-    c_min = min(c.r, c.g, c.b)
-    c_max = max(c.r, c.g, c.b)
-    l = (c_max - c_min) / 2
-
-    if c_max == c_min
-        return HSL(0.0, 0.0, l)
-    end
-
-    if l < 0.5; s = (c_max - c_min) / (c_max + c_min)
-    else;       s = (c_max - c_min) / (2.0 - c_max - c_min)
-    end
-
-    if c_max == c.r
-        h = (c.g - c.b) / (c_max - c_min)
-    elseif c_max == c.g
-        h = 2.0 + (c.b - c.r) / (c_max - c_min)
-    else
-        h = 4.0 + (c.r - c.g) / (c_max - c_min)
-    end
-
-    h *= 60
-    if h < 0
-        h += 360
-    elseif h > 360
-        h -= 360
-    end
-
-    HSL(h,s,l)
-end
-
-
-convert(::Type{HSL}, c::ColorValue) = convert(HSL, convert(RGB, c))
-
-
-# Everything to XYZ
-# -----------------
-
-function invert_rgb_compand(v::Float64)
-    v <= 0.04045 ? v/12.92 : ((v+0.055) /1.055)^2.4
-end
-
-const M_RGB_XYZ =
-    [ 0.4124564  0.3575761  0.1804375
-      0.2126729  0.7151522  0.0721750
-      0.0193339  0.1191920  0.9503041 ]
-
-function convert(::Type{XYZ}, c::RGB)
-    v = [invert_rgb_compand(c.r),
-         invert_rgb_compand(c.g),
-         invert_rgb_compand(c.b)]
-    ans = M_RGB_XYZ * v
-    XYZ(ans[1], ans[2], ans[3])
-end
-
-convert(::Type{XYZ}, c::HSV) = convert(XYZ, convert(RGB, c))
-convert(::Type{XYZ}, c::HSL) = convert(XYZ, convert(RGB, c))
-
-const xyz_epsilon = 216. / 24389.
-const xyz_kappa   = 24389. / 27.
-
-function convert(::Type{XYZ}, c::LAB, wp::XYZ)
-    fy = (c.l + 16) / 116
-    fx = c.a / 500 + fy
-    fz = fy - c.b / 200
-
-    fx3 = fx^3
-    fz3 = fz^3
-
-    x = fx3 > xyz_epsilon ? fx3 : (116fx - 16) / xyz_kappa
-    y = c.l > xyz_kappa * xyz_epsilon ? ((c. l+ 16) / 116)^3 : c.l / xyz_kappa
-    z = fz3 > xyz_epsilon ? fz3 : (116fz - 16) / xyz_kappa
-
-    XYZ(x*wp.x, y*wp.y, z*wp.z)
-end
-
-convert(::Type{XYZ}, c::LAB)   = convert(XYZ, c, WP_DEFAULT)
-convert(::Type{XYZ}, c::LCHab) = convert(XYZ, convert(LAB, c))
-convert(::Type{XYZ}, c::DIN99) = convert(XYZ, convert(LAB, c))
-
-function xyz_to_uv(c::XYZ)
-    d = c.x + 15c.y + 3c.z
-    u = (4. * c.x) / d
-    v = (9. * c.y) / d
-    return (u,v)
-end
-
-function convert(::Type{XYZ}, c::LUV, wp::XYZ)
-    (u_wp, v_wp) = xyz_to_uv(wp)
-
-    a = (52 * c.l / (c.u + 13 * c.l * u_wp) - 1) / 3
-    y = c.l > xyz_kappa * xyz_epsilon ? ((c.l + 16) / 116)^3 : c.l / xyz_kappa
-    b = -5y
-    d = y * (39 * c.l / (c.v + 13 * c.l * v_wp) - 5)
-    x = (d - b) / (a + (1./3.))
-    z = a * x + b
-
-    XYZ(x, y, z)
-end
-
-convert(::Type{XYZ}, c::LUV)   = convert(XYZ, c, WP_DEFAULT)
-convert(::Type{XYZ}, c::LCHuv) = convert(XYZ, convert(LUV, c))
-
-function convert(::Type{XYZ}, c::LMS)
-    ans = CAT02_INV * [c.l, c.m, c.s]
-    XYZ(ans[1], ans[2], ans[3])
-end
-
-
-# Everything to LAB
-# -----------------
-
-convert(::Type{LAB}, c::RGB) = convert(LAB, convert(XYZ, c))
-convert(::Type{LAB}, c::HSV) = convert(LAB, convert(RGB, c))
-convert(::Type{LAB}, c::HSL) = convert(LAB, convert(RGB, c))
-
-function convert(::Type{LAB}, c::XYZ, wp::XYZ)
-    function f(v::Float64)
-        v > xyz_epsilon ? cbrt(v) : (xyz_kappa * v + 16) / 116
-    end
-
-    fx, fy, fz = f(c.x / wp.x), f(c.y / wp.y), f(c.z / wp.z)
-    LAB(116fy - 16, 500(fx - fy), 200(fy - fz))
-end
-
-convert(::Type{LAB}, c::XYZ) = convert(LAB, c, WP_DEFAULT)
-
-function convert(::Type{LAB}, c::LCHab)
-    hr = deg2rad(c.h)
-    LAB(c.l, c.c * cos(hr), c.c * sin(hr))
-end
-
-function convert(::Type{LAB}, c::DIN99)
-
-    # FIXME: right now we assume the adjustment parameters are always 1.
-    kch = 1
-    ke = 1
-
-    # Calculate Chroma (C99) in the DIN99 space
-    cc = sqrt(c.a^2 + c.b^2)
-
-    # NOTE: This is calculated in degrees, against the standard, to save
-    # computation steps later.
-    if (c.a > 0 && c.b >= 0)
-        h = atand(c.b/c.a)
-    elseif (c.a == 0 && c.b > 0)
-        h = 90
-    elseif (c.a < 0)
-        h = 180+atand(c.b/c.a)
-    elseif (c.a == 0 && c.b < 0)
-        h = 270
-    elseif (c.a > 0 && c.b <= 0)
-        h = 360 + atand(c.b/c.a)
-    else
-        h = 0
-    end
-
-    # Temporary variable for chroma
-    g = (e^(0.045*cc*kch*ke)-1)/0.045
-
-    # Temporary redness
-    ee = g*cosd(h)
-
-    # Temporary yellowness
-    f = g*sind(h)
-
-    # CIELAB a*b*
-    # FIXME: hard-code the constants.
-    ciea = ee*cosd(16) - (f/0.7)*sind(16)
-    cieb = ee*sind(16) + (f/0.7)*cosd(16)
-
-    # CIELAB L*
-    ciel = (e^(c.l*ke/105.51)-1)/0.0158
-
-    LAB(ciel, ciea, cieb)
-end
-
-convert(::Type{LAB}, c::ColorValue) = convert(LAB, convert(XYZ, c))
-
-
-# Everything to LUV
-# -----------------
-
-convert(::Type{LUV}, c::RGB) = convert(LUV, convert(XYZ, c))
-convert(::Type{LUV}, c::HSV) = convert(LUV, convert(RGB, c))
-convert(::Type{LUV}, c::HSL) = convert(LUV, convert(RGB, c))
-
-function convert(::Type{LUV}, c::XYZ, wp::XYZ)
-    (u_wp, v_wp) = xyz_to_uv(wp)
-    (u_, v_) = xyz_to_uv(c)
-
-    y = c.y / wp.y
-
-    l = y > xyz_epsilon ? 116 * cbrt(y) - 16 : xyz_kappa * y
-    u = 13 * l * (u_ - u_wp)
-    v = 13 * l * (v_ - v_wp)
-
-    LUV(l, u, v)
-end
-
-convert(::Type{LUV}, c::XYZ) = convert(LUV, c, WP_DEFAULT)
-
-function convert(::Type{LUV}, c::LCHuv)
-    hr = deg2rad(c.h)
-    LUV(c.l, c.c * cos(hr), c.c * sin(hr))
-end
-
-convert(::Type{LUV}, c::ColorValue) = convert(LUV, convert(XYZ, c))
-
-
-# Everything to LCHuv
-# -------------------
-
-function convert(::Type{LCHuv}, c::LUV)
-    h = rad2deg(atan2(c.v, c.u))
-    while h > 360; h -= 360; end
-    while h < 0;   h += 360; end
-    LCHuv(c.l, sqrt(c.u^2 + c.v^2), h)
-end
-
-convert(::Type{LCHuv}, c::ColorValue) = convert(LCHuv, convert(LUV, c))
-
-
-# Everything to LCHab
-# -------------------
-
-function convert(::Type{LCHab}, c::LAB)
-    h = rad2deg(atan2(c.b, c.a))
-    while h > 360; h -= 360; end
-    while h < 0;   h += 360; end
-    LCHab(c.l, sqrt(c.a^2 + c.b^2), h)
-end
-
-convert(::Type{LCHab}, c::ColorValue) = convert(LCHab, convert(LAB, c))
-
-
-# Everything to DIN99
-# -------------------
-
-function convert(::Type{DIN99}, c::LAB)
-    # FIXME: right now we assume the adjustment parameters are always 1.
-    kch = 1
-    ke = 1
-
-    # Calculate DIN99 L
-    l99 = (1/ke)*105.51*log(1+0.0158*c.l)
-
-    # Temporary value for redness and yellowness
-    # FIXME: hard-code the constants
-    ee = c.a*cosd(16) + c.b*sind(16)
-    f = -0.7*c.a*sind(16) + 0.7*c.b*cosd(16)
-
-    # Temporary value for chroma
-    g = sqrt(ee^2 + f^2)
-
-    # Hue angle
-    # Calculated in degrees, against the specification.
-    if (ee > 0 && f >= 0)
-        h = atand(f/ee)
-    elseif (ee == 0 && f > 0)
-        h = 90
-    elseif (ee < 0)
-        h = 180+atand(f/ee)
-    elseif (ee == 0 && f < 0)
-        h = 270
-    elseif (ee > 0 && f <= 0)
-        h = 360 + atand(f/ee)
-    else
-        h = 0
-    end
-
-    # DIN99 chroma
-    cc = log(1+0.045*g)/(0.045*kch*ke)
-
-    # DIN99 chromaticities
-    a99, b99 = cc*cosd(h), cc*sind(h)
-
-    DIN99(l99, a99, b99)
-
-end
-
-convert(::Type{DIN99}, c::ColorValue) = convert(DIN99, convert(LAB, c))
-
-
-# Everything to LMS
-# -----------------
-
-# Chromatic adaptation from CIECAM97s
-const CAT97s = [ 0.8562  0.3372 -0.1934
-                -0.8360  1.8327  0.0033
-                 0.0357 -0.0469  1.0112 ]
-
-const CAT97s_INV = inv(CAT97s)
-
-# Chromatic adaptation from CIECAM02
-const CAT02 = [ 0.7328 0.4296 -0.1624
-               -0.7036 1.6975  0.0061
-                0.0030 0.0136  0.9834 ]
-
-const CAT02_INV = inv(CAT02)
-
-function convert(::Type{LMS}, c::XYZ)
-    ans = CAT02 * [c.x, c.y, c.z]
-    LMS(ans[1], ans[2], ans[3])
-end
-
-convert(::Type{LMS}, c::ColorValue) = convert(LMS, convert(XYZ, c))
-
-
-# Everything to RGB24
-# -------------------
-
-convert(::Type{RGB24}, c::RGB) = RGB24(iround(Uint32, 255*c.r)<<16 +
-    iround(Uint32, 255*c.g)<<8 + iround(Uint32, 255*c.b))
-
-convert(::Type{RGB24}, c::ColorValue) = convert(RGB24, convert(RGB, c))
-
-
-# To Uint32
-# ----------------
-
-convert(::Type{Uint32}, c::RGB24) = c.color
-
-convert(::Type{Uint32}, ac::RGBA32) = convert(Uint32, ac.c) | iround(Uint32, 255*ac.alpha)<<24
-
-
-# Miscellaneous
-# -------------
-
-# An arbitrary ordering for unique sorting.
-isless(a::RGB, b::RGB) = (a.r, a.g, a.b) < (b.r, b.g, b.b)
-isless(a::ColorValue, b::ColorValue) = convert(RGB, a) < convert(RGB, b)
-
-
-# Linear-interpolation in [a, b] where x is in [0,1],
-# or coerced to be if not.
-function lerp(x::Float64, a::Float64, b::Float64)
-    a + (b - a) * max(min(x, 1.0), 0.0)
-end
-
-
-# Print a color as a RGB hex triple.
-function hex(c::RGB)
-    @sprintf("%02X%02X%02X",
-             int(lerp(c.r, 0.0, 255.0)),
-             int(lerp(c.g, 0.0, 255.0)),
-             int(lerp(c.b, 0.0, 255.0)))
-end
-
-hex(c::ColorValue) = hex(convert(RGB, c))
-
-# set source color as a ColorValue
-function set_source(gc::GraphicsContext, c::ColorValue)
-    rgb = convert(RGB, c)
-    set_source_rgb(gc, rgb.r, rgb.g, rgb.b)
-end
-
-# CIE Color Matching
-# ------------------
-
-include("cie_color_matching.jl")
-
-# Evaluate the CIE standard observer color match function.
-#
-# Args:
-#   wavelen: Wavelength of stimulus in nanometers.
-#
-# Returns:
-#   XYZ value of perceived color.
-#
-function cie_color_match(wavelen::Real)
-    a = floor(wavelen)
-    ac = 380 <= a <= 780 ? cie_color_match_table[a - 380 + 1,:] : [0,0,0]
-
-    if wavelen != a
-        b = ceil(wavelen)
-        bc = 380 <= b <= 780 ? cie_color_match_table[b - 380 + 1,:] : [0,0,0]
-        p = wavelen - a
-        ac = p * bc + (1.0 - p) * ac
-    end
-    XYZ(ac[1], ac[2], ac[3])
-end
-
-
-# CIE Standard white-points
-# -------------------------
-
-const WP_A   = XYZ(1.09850, 1.00000, 0.35585)
-const WP_B   = XYZ(0.99072, 1.00000, 0.85223)
-const WP_C   = XYZ(0.98074, 1.00000, 1.18232)
-const WP_D50 = XYZ(0.96422, 1.00000, 0.82521)
-const WP_D55 = XYZ(0.95682, 1.00000, 0.92149)
-const WP_D65 = XYZ(0.95047, 1.00000, 1.08883)
-const WP_D75 = XYZ(0.94972, 1.00000, 1.22638)
-const WP_E   = XYZ(1.00000, 1.00000, 1.00000)
-const WP_F2  = XYZ(0.99186, 1.00000, 0.67393)
-const WP_F7  = XYZ(0.95041, 1.00000, 1.08747)
-const WP_F11 = XYZ(1.00962, 1.00000, 0.64350)
-const WP_DEFAULT = WP_D65
-
-
-# Chromatic Adaptation / Whitebalancing
-# -------------------------------------
-
-# Whitebalance a color.
-#
-# Input a source (adopted) and destination (reference) white. E.g., if you have
-# a photo taken under florencent lighting that you then want to appear correct
-# under regular sunlight, you might do something like
-# `whitebalance(c, WP_F2, WP_D65)`.
-#
-# Args:
-#   c: An observed color.
-#   src_white: Adopted or source white.
-#   ref_white: Reference or destination white.
-#
-# Returns:
-#   A whitebalanced color.
-#
-function whitebalance{T <: ColorValue}(c::T, src_white::ColorValue, ref_white::ColorValue)
-    c_lms = convert(LMS, c)
-    src_lms = convert(LMS, src_white)
-    dest_lms = convert(LMS, dest_white)
-
-    # This is sort of simplistic, it set's the degree of adaptation term in
-    # CAT02 to 0.
-    ans = LMS(c.l * dest_wp.l / src_wp.l,
-              c.m * dest_wp.m / src_wp.m,
-              c.s * dest_wp.s / src_wp.s)
-
-    convert(T, ans)
-end
-
-
-# Simulation of Colorblindness
-# ----------------------------
-
-# This method is due to:
-# Brettel, H., Viénot, F., & Mollon, J. D. (1997).  Computerized simulation of
-# color appearance for dichromats. Josa A, 14(10), 2647–2655.
-#
-# These functions add to Brettel's method a parameter p in [0, 1] giving the
-# degree of photopigment loss. At p = 1, the complete loss of a particular
-# photopigment is simulated, where 0 < p < 1 represents partial loss.
-
-
-# This is supposed to be "the brightest possible metamer of an equal-energy
-# stimulus". I'm punting a bit and just calling that RGB white.
-const default_brettel_neutral = convert(LMS, RGB(1, 1, 1))
-
-
-# Helper function for Brettel conversions.
-function brettel_abc(neutral::LMS, anchor::LMS)
-    a = neutral.m * anchor.s - neutral.s * anchor.m
-    b = neutral.s * anchor.l - neutral.l * anchor.s
-    c = neutral.l * anchor.m - neutral.m * anchor.l
-    (a, b, c)
-end
-
-
-# Convert a color to simulate protanopic color blindness (lack of the
-# long-wavelength photopigment).
-function protanopic{T <: ColorValue}(q::T, p::Float64, neutral::LMS)
-    q = convert(LMS, q)
-    anchor_wavelen = q.s / q.m < neutral.s / neutral.m ? 575 : 475
-    anchor = cie_color_match(anchor_wavelen)
-    anchor = convert(LMS, anchor)
-    (a, b, c) = brettel_abc(neutral, anchor)
-
-    q = LMS((1.0 - p) * q.l + p * (-(b*q.m + c*q.s)/a),
-            q.m,
-            q.s)
-    convert(T, q)
-end
-
-
-# Convert a color to simulate deuteranopic color blindness (lack of the
-# middle-wavelength photopigment.)
-function deuteranopic{T <: ColorValue}(q::T, p::Float64, neutral::LMS)
-    q = convert(LMS, q)
-    anchor_wavelen = q.s / q.l < neutral.s / neutral.l ? 575 : 475
-    anchor = cie_color_match(anchor_wavelen)
-    anchor = convert(LMS, anchor)
-    (a, b, c) = brettel_abc(neutral, anchor)
-
-    q = LMS(q.l,
-            (1.0 - p) * q.m + p * (-(a*q.l + c*q.s)/b),
-            q.s)
-    convert(T, q)
-end
-
-
-# Convert a color to simulato tritanopic color blindness (lack of the
-# short-wavelength photogiment)
-function tritanopic{T <: ColorValue}(q::T, p::Float64, neutral::LMS)
-    q = convert(LMS, q)
-    anchor_wavelen = q.m / q.l < neutral.m / neutral.l ? 660 : 485
-    anchor = cie_color_match(anchor_wavelen)
-    anchor = convert(LMS, anchor)
-    (a, b, c) = brettel_abc(neutral, anchor)
-
-    q = LMS(q.l,
-            q.m,
-            (1.0 - p) * q.l + p * (-(a*q.l + b*q.m)/c))
-    convert(T, q)
-end
-
-
-protanopic(c::ColorValue, p::Float64)   = protanopic(c, p, default_brettel_neutral)
-deuteranopic(c::ColorValue, p::Float64) = deuteranopic(c, p, default_brettel_neutral)
-tritanopic(c::ColorValue, p::Float64)   = tritanopic(c, p, default_brettel_neutral)
-
-protanopic(c::ColorValue)   = protanopic(c, 1.0)
-deuteranopic(c::ColorValue) = deuteranopic(c, 1.0)
-tritanopic(c::ColorValue)   = tritanopic(c, 1.0)
-
-
-# Color Parsing
-# -------------
-
-include("color_names.jl")
-
-const col_pat_hex1 = r"(#|0x)([[:xdigit:]])([[:xdigit:]])([[:xdigit:]])"
-const col_pat_hex2 = r"(#|0x)([[:xdigit:]]{2})([[:xdigit:]]{2})([[:xdigit:]]{2})"
-const col_pat_rgb  = r"rgb\((\d+%?),(\d+%?),(\d+%?)\)"
-const col_pat_hsl  = r"hsl\((\d+%?),(\d+%?),(\d+%?)\)"
-
-# Parse a number used in the "rgb()" or "hsl()" color.
-function parse_rgb_hsl_num(num::String)
-    if num[end] == '%'
-        return parseint(num[1:end-1], 10) / 100
-    else
-        return parseint(num, 10) / 255
-    end
-end
-
-
-# Parse a color description.
-#
-# This parses subset of HTML/CSS color specifications. In particular, everything
-# is supported but: "hsla()", "rgba()" (since there is no notion of transparency
-# in this library) "currentColor", and "transparent".
-#
-# It does support named colors (though it uses X11 named colors, which are
-# slightly different than W3C named colors in some cases), "rgb()", "hsl()",
-# "#RGB", and "#RRGGBB' syntax.
-#
-# Args:
-#   desc: A color name or description.
-#
-# Returns:
-#   An RGB color, unless "hsl()" was used, in which case an HSL color.
-#
-function color(desc::String)
-    desc_ = replace(desc, " ", "")
-    mat = match(col_pat_hex2, desc_)
-    if mat != nothing
-        return RGB(parseint(mat.captures[2], 16) / 255,
-                   parseint(mat.captures[3], 16) / 255,
-                   parseint(mat.captures[4], 16) / 255)
-    end
-
-    mat = match(col_pat_hex1, desc_)
-    if mat != nothing
-        return RGB((16 * parseint(mat.captures[2], 16)) / 255,
-                   (16 * parseint(mat.captures[3], 16)) / 255,
-                   (16 * parseint(mat.captures[4], 16)) / 255)
-    end
-
-    mat = match(col_pat_rgb, desc_)
-    if mat != nothing
-        return RGB(parse_rgb_hsl_num(mat.captures[1]),
-                   parse_rgb_hsl_num(mat.captures[2]),
-                   parse_rgb_hsl_num(mat.captures[3]))
-    end
-
-    mat = match(col_pat_hsl, desc_)
-    if mat != nothing
-        return HSL(parse_rgb_hsl_num(mat.captures[1]),
-                   parse_rgb_hsl_num(mat.captures[2]),
-                   parse_rgb_hsl_num(mat.captures[3]))
-    end
-
-    desc_ = lowercase(desc_)
-    if !haskey(color_names, desc_)
-        error("Unknown color: ", desc)
-    end
-
-    c = color_names[desc_]
-    return RGB(c[1] / 255, c[2] / 255, c[3] / 255)
-end
-
-
-color(c::ColorValue) = c
-
-
-# Color Difference Metrics
-# ------------------------
-
-# Evaluate the CIEDE2000 color difference formula, implemented according to:
-#   Klaus Witt, CIE Color Difference Metrics, Colorimetry: Understanding the CIE
-#   System. 2007
-#
-# Args:
-#   a, b: Any two colors.
-#
-# Returns:
-#   The CIEDE2000 color difference metric evaluated between a and b.
-#
-function colordiff(ai::ColorValue, bi::ColorValue)
-    a = convert(LAB, ai)
-    b = convert(LAB, bi)
-
-    ac, bc = sqrt(a.a^2 + a.b^2), sqrt(b.a^2 + b.b^2)
-    mc = (ac + bc)/2
-    g = (1 - sqrt(mc^7 / (mc^7 + 25^7))) / 2
-    a = LAB(a.l, a.a * (1 + g), a.b)
-    b = LAB(b.l, b.a * (1 + g), b.b)
-
-    a = convert(LCHab, a)
-    b = convert(LCHab, b)
-
-    dl, dc, dh = (b.l - a.l), (b.c - a.c), (b.h - a.h)
-    if a.c * b.c == 0
-        dh = 0
-    elseif dh > 180
-        dh -= 360
-    elseif dh < -180
-        dh += 360
-    end
-    dh = 2 * sqrt(a.c * b.c) * sind(dh/2)
-
-    ml, mc = (a.l + b.l) / 2, (a.c + b.c) / 2
-    if a.c * b.c == 0
-        mh = a.h + b.h
-    elseif abs(b.h - a.h) > 180
-        if a.h + b.h < 360
-            mh = (a.h + b.h + 360) / 2
-        else
-            mh = (a.h + b.h - 360) / 2
-        end
-    else
-        mh = (a.h + b.h) / 2
-    end
-
-    # lightness weight
-    mls = (ml - 50)^2
-    sl = 1.0 + 0.015 * mls / sqrt(20 + mls)
-
-    # chroma weight
-    sc = 1 + 0.045mc
-
-    # hue weight
-    t = 1 - 0.17 * cosd(mh - 30) +
-            0.24 * cosd(2mh) +
-            0.32 * cosd(3mh + 6) -
-            0.20 * cosd(4mh - 63)
-    sh = 1 + 0.015 * mc * t
-
-    # rotation term
-    dtheta = 30 * exp(-((mh - 275)/25)^2)
-    cr = 2 * sqrt(mc^7 / (mc^7 + 25^7))
-    tr = -sind(2*dtheta) * cr
-
-    sqrt((dl/sl)^2 + (dc/sc)^2 + (dh/sh)^2 +
-         tr * (dc/sc) * (dh/sh))
-end
-
-# Evaluate the DIN99 color difference formula, implemented according to the
-# DIN 6176 specification.
-#
-# Args:
-#   a, b: Any two colors.
-#
-# Returns:
-#   The DIN99 color difference metric evaluated between a and b.
-function colordiff_din99(ai::ColorValue, bi::ColorValue)
-
-    a = convert(DIN99, ai)
-    b = convert(DIN99, bi)
-
-    sqrt((a.l - b.l)^2 + (a.a - b.a)^2 + (a.b - b.b)^2)
-
-end
-
-# Color Scale Generation
-# ----------------------
-
-# Generate n maximally distinguishable colors.
-#
-# This uses a greedy brute-force approach to choose n colors that are maximally
-# distinguishable. Given seed color(s), and a set of possible hue, chroma, and
-# lightness values (in LCHab space), it repeatedly chooses the next color as the
-# one that maximizes the minimum pairwise distance to any of the colors already
-# in the palette.
-#
-# Args:
-#   n: Number of colors to generate.
-#   seed: Initial color(s) included in the palette.
-#   transform: Transform applied to colors before measuring distance.
-#   lchoices: Possible lightness values.
-#   cchoices: Possible chroma values.
-#   hchoices: Possible hue values.
-#
-# Returns:
-#   A Vector{ColorValue} of length n.
-#
-function distinguishable_colors{T<:ColorValue}(n::Integer,
-                            seed::Vector{T};
-                            transform::Function = identity,
-                            lchoices::Vector{Float64} = linspace(0, 100, 15),
-                            cchoices::Vector{Float64} = linspace(0, 100, 15),
-                            hchoices::Vector{Float64} = linspace(0, 340, 20))
-    if n <= length(seed)
-        return seed[1:n]
-    end
-
-    # Candidate colors
-    N = length(lchoices)*length(cchoices)*length(hchoices)
-    candidate = Array(T, N)
-    j = 0
-    for h in hchoices, c in cchoices, l in lchoices
-        candidate[j+=1] = LCHab(l, c, h)
-    end
-
-    # Transformed colors
-    tc = transform(candidate[1])
-    candidate_t = Array(typeof(tc), N)
-    candidate_t[1] = tc
-    for i = 2:N
-        candidate_t[i] = transform(candidate[i])
-    end
-
-    # Start with the seed colors
-    colors = Array(T, n)
-    copy!(colors, seed)
-
-    # Minimum distances of the current color to each previously selected color.
-    ds = fill(Inf, N)
-    for i = 1:length(seed)
-        ts = transform(seed[i])
-        for k = 1:N
-            ds[k] = min(ds[k], colordiff(ts, candidate_t[k]))
-        end
-    end
-
-    for i in length(seed)+1:n
-        j = indmax(ds)
-        colors[i] = candidate[j]
-        tc = candidate_t[j]
-        for k = 1:N
-            d = colordiff(tc, candidate_t[k])
-            ds[k] = min(ds[k], d)
-        end
-    end
-
-    colors
-end
-
-distinguishable_colors(n::Integer, seed::ColorValue; kwargs...) = distinguishable_colors(n, [seed]; kwargs...)
-distinguishable_colors(n::Integer; kwargs...) = distinguishable_colors(n, Array(RGB,0); kwargs...)
-
-@deprecate distinguishable_colors(n::Integer,
-                                transform::Function,
-                                seed::ColorValue,
-                                ls::Vector{Float64},
-                                cs::Vector{Float64},
-                                hs::Vector{Float64})    distinguishable_colors(n, [seed], transform = transform, lchoices = ls, cchoices = cs, hchoices = hs)
-
-
-# Color ramp generation
-# ---------------------
-
-# weighted_color_mean(w1, c1, c2) gives a mean color "w1*c1 + (1-w1)*c2".
-for (T,a,b,c) in ((:RGB,:r,:g,:b), (:HSV,:h,:s,:v), (:HSL,:h,:s,:l),
-                  (:XYZ,:x,:y,:z), (:LAB,:l,:a,:b), (:LCHab,:l,:c,:h),
-                  (:LUV,:l,:u,:v), (:LCHuv,:l,:c,:h), (:LMS,:l,:m,:s))
-    @eval weighted_color_mean(w1::Real, c1::$T, c2::$T) =
-      let w2 = w1 >= 0 && w1 <= 1 ? 1 - w1 : throw(DomainError())
-          $T(c1.($(Expr(:quote, a))) * w1 + c2.($(Expr(:quote, a))) * w2,
-             c1.($(Expr(:quote, b))) * w1 + c2.($(Expr(:quote, b))) * w2,
-             c1.($(Expr(:quote, c))) * w1 + c2.($(Expr(:quote, c))) * w2)
-      end
-end
-weighted_color_mean(w1::Real, c1::RGB24, c2::RGB24) =
-    convert(RGB24, weighted_color_mean(w1, convert(RGB, c1), convert(RGB, c2)))
-
-# return a linear ramp of n colors from c1 to c2, inclusive
-function linspace{T<:ColorValue}(c1::T, c2::T, n=100)
-    a = Array(T, int(n))
-    if n == 1
-        a[1] = c1
-        return a
-    end
-    n -= 1
-    for i = 0:n
-        a[i+1] = weighted_color_mean((n-i)/n, c1, c2)
-    end
-    a
-end
-
-
-
-# Colormaps & related functions
-# ---------------------
-
-
-# MSC - Most Saturated Color for given hue h
-# ---------------------
-# Calculates the most saturated color for any given hue by
-# finding the corresponding corner in LCHuv space
-
-function MSC(h)
-
-    #Corners of RGB cube
-    const h0 = 12.173988685914473 #convert(LCHuv,RGB(1,0,0)).h
-    const h1 = 85.872748860776770 #convert(LCHuv,RGB(1,1,0)).h
-    const h2 = 127.72355046632740 #convert(LCHuv,RGB(0,1,0)).h
-    const h3 = 192.17397321802082 #convert(LCHuv,RGB(0,1,1)).h
-    const h4 = 265.87273498040290 #convert(LCHuv,RGB(0,0,1)).h
-    const h5 = 307.72354567594960 #convert(LCHuv,RGB(1,0,1)).h
-
-    #Wrap h to [0, 360] range
-    h = mod(h, 360)
-
-    p=0 #variable
-    o=0 #min
-    t=0 #max
-
-    #Selecting edge of RGB cube; R=1 G=2 B=3
-    if h0 <= h < h1
-        p=2; o=3; t=1
-    elseif h1 <= h < h2
-        p=1; o=3; t=2
-    elseif h2 <= h < h3
-        p=3; o=1; t=2
-    elseif h3 <= h < h4
-        p=2; o=1; t=3
-    elseif h4 <= h < h5
-        p=1; o=2; t=3
-    elseif h5 <= h || h < h0
-        p=3; o=2; t=1
-    end
-
-    col=zeros(3)
-
-    #check if we are directly on the edge of the RGB cube (within some tolerance)
-    for edge in [h0, h1, h2, h3, h4, h5]
-        if edge - 200eps() < h < edge + 200eps()
-            col[p] = edge in [h0, h2, h4] ? 0.0 : 1.0
-            col[o] = 0.0
-            col[t] = 1.0
-            return convert(LCHuv, RGB(col[1],col[2],col[3]))
-        end
-    end
-
-    alpha=-sind(h)
-    beta=cosd(h)
-
-    #un &vn are calculated based on reference white (D65)
-    #X=0.95047; Y=1.0000; Z=1.08883
-    const un=0.19783982482140777 #4.0X/(X+15.0Y+3.0Z)
-    const vn=0.46833630293240970 #9.0Y/(X+15.0Y+3.0Z)
-
-    #sRGB matrix
-    const M=[0.4124564  0.3575761  0.1804375;
-             0.2126729  0.7151522  0.0721750;
-             0.0193339  0.1191920  0.9503041]'
-    const g=2.4
-
-    m_tx=M[t,1]
-    m_ty=M[t,2]
-    m_tz=M[t,3]
-    m_px=M[p,1]
-    m_py=M[p,2]
-    m_pz=M[p,3]
-
-    f1=(4alpha*m_px+9beta*m_py)
-    a1=(4alpha*m_tx+9beta*m_ty)
-    f2=(m_px+15m_py+3m_pz)
-    a2=(m_tx+15m_ty+3m_tz)
-
-    cp=((alpha*un+beta*vn)*a2-a1)/(f1-(alpha*un+beta*vn)*f2)
-
-    #gamma inversion
-    cp = cp <= 0.003 ? 12.92cp : 1.055cp^(1.0/g)-0.05
-#    cp = 1.055cp^(1.0/g)-0.05
-
-    col[p]=clamp(cp,0.0,1.0)
-    col[o]=0.0
-    col[t]=1.0
-
-    return convert(LCHuv, RGB(col[1],col[2],col[3]))
-end
-
-# Maximum saturation for given lightness and hue
-# ----------------------
-# Maximally saturated color for a specific hue and lightness
-# is found by looking for the edge of LCHuv space.
-
-function MSC(h,l)
-    pmid=MSC(h)
-
-    if l <= pmid.l
-        pend=LCHuv(0,0,0)
-    elseif l > pmid.l
-        pend=LCHuv(100,0,0)
-    end
-
-    a=(pend.l-l)/(pend.l-pmid.l)
-    a*(pmid.c-pend.c)+pend.c
-end
-
-#Double quadratic Bezier curve
-function Bezier(t,p0,p2,q0,q1,q2)
-    function B(t,a,b,c)
-    a*(1.0-t)^2.0+2.0*b*(1.0-t)*t+c*t^2.0
-    end
-
-    if t <= 0.5
-        return B(2.0t, p0, q0, q1)
-    elseif t > 0.5
-        return B(2.0(t-0.5), q1, q2, p2)
-    end
-
-    NaN
-end
-
-#Inverse double quadratic Bezier curve
-function invBezier(t,p0,p2,q0,q1,q2)
-    function invB(t,a,b,c)
-        (a-b+sqrt(b^2.0-a*c+(a-2.0b+c)*t))/(a-2.0b+c)
-    end
-
-    if t < q1
-        return 0.5*invB(t,p0,q0,q1)
-    elseif t >= q1
-        return 0.5*invB(t,q1,q2,p2)+0.5
-    end
-
-    NaN
-end
-
-# Small definitions to make color computations more clear
-
-+(x::LCHuv, y::LCHuv) = LCHuv(x.l+y.l,x.c+y.c,x.h+y.h)
-*(x::Real, y::LCHuv) = LCHuv(x*y.l,x*y.c,x*y.h)
-
-
-# Sequential palette
-# ----------------------
-# Sequential_palette implements the color palette creation technique by
-# Wijffelaars, M., et al. (2008)
-# http://magnaview.nl/documents/MagnaView-M_Wijffelaars-Generating_color_palettes_using_intuitive_parameters.pdf
-#
-# Colormaps are formed using Beziere curves in LCHuv colorspace
-# with some constant hue. In addition, start and end points can be given
-# that are then blended to the original hue smoothly.
-#
-# The arguments are:
-# N        - number of colors
-# h        - the main hue [0,360]
-# c        - the overall lightness contrast [0,1]
-# s        - saturation [0,1]
-# b        - brightness [0,1]
-# w        - cold/warm parameter, i.e. the strength of the starting color [0,1]
-# d        - depth of the ending color [0,1]
-# wcolor   - starting color (warmness)
-# dcolor   - ending color (depth)
-# logscale - true/false for toggling logspacing
-
-function sequential_palette(h,
-                            N::Int=100;
-                            c=0.88,
-                            s=0.6,
-                            b=0.75,
-                            w=0.15,
-                            d=0.0,
-                            wcolor=RGB(1,1,0),
-                            dcolor=RGB(0,0,1),
-                            logscale=false)
-
-    function MixHue(a,h0,h1)
-        M=mod(180.0+h1-h0, 360)-180.0
-        mod(h0+a*M, 360)
-    end
-
-    pstart=convert(LCHuv, wcolor)
-    p1=MSC(h)
-#    p0=LCHuv(0,0,h) #original end point
-    pend=convert(LCHuv, dcolor)
-
-    #multi-hue start point
-    p2l=100*(1.-w)+w*pstart.l
-    p2h=MixHue(w,h,pstart.h)
-    p2c=min(MSC(p2h,p2l), w*s*pstart.c)
-    p2=LCHuv(p2l,p2c,p2h)
-
-    #multi-hue ending point
-    p0l=20.0*d
-    p0h=MixHue(d,h,pend.h)
-    p0c=min(MSC(p0h,p0l), d*s*pend.c)
-    p0=LCHuv(p0l,p0c,p0h)
-
-    q0=(1.0-s)*p0+s*p1
-    q2=(1.0-s)*p2+s*p1
-    q1=0.5*(q0+q2)
-
-    pal = RGB[]
-
-    if logscale
-        absc = logspace(-2.,0.,N)
-    else
-        absc = linspace(0.,1.,N)
-    end
-
-    for t in absc
-        u=1.0-t
-
-        #Change grid to favor light colors and to be uniform along the curve
-        u = (125.0-125.0*0.2^((1.0-c)*b+u*c))
-        u = invBezier(u,p0.l,p2.l,q0.l,q1.l,q2.l)
-
-        #Get color components from Bezier curves
-        ll = Bezier(u, p0.l, p2.l, q0.l, q1.l, q2.l)
-        cc = Bezier(u, p0.c, p2.c, q0.c, q1.c, q2.c)
-        hh = Bezier(u, p0.h, p2.h, q0.h, q1.h, q2.h)
-
-        push!(pal, convert(RGB, LCHuv(ll,cc,hh)))
-    end
-
-    pal
-end
-
-# Diverging palettes
-# ----------------------
-# Create diverging palettes by combining 2 sequential palettes
-#
-# The arguments are:
-# N        - number of colors
-# h1       - the main hue of the left side [0,360]
-# h2       - the main hue of the right side [0,360]
-# c        - the overall lightness contrast [0,1]
-# s        - saturation [0,1]
-# b        - brightness [0,1]
-# w        - cold/warm parameter, i.e. the strength of the starting color [0,1]
-# d1       - depth of the ending color in the left side [0,1]
-# d2       - depth of the ending color in the right side [0,1]
-# wcolor   - starting color (warmness)
-# dcolor1  - ending color of the left side (depth)
-# dcolor2  - ending color of the right side (depth)
-# logscale - true/false for toggling logspacing
-
-function diverging_palette(h1,
-                           h2,
-                           N::Int=100;
-                           mid=0.5,
-                           c=0.88,
-                           s=0.6,
-                           b=0.75,
-                           w=0.15,
-                           d1=0.0,
-                           d2=0.0,
-                           wcolor=RGB(1,1,0),
-                           dcolor1=RGB(1,0,0),
-                           dcolor2=RGB(0,0,1),
-                           logscale=false)
-
-    if isodd(N)
-        n=N-1
-    else
-        n=N
-    end
-    N1 = int(max(ceil(mid*n), 1))
-    N2 = int(max(n-N1, 1))
-
-    pal1 = sequential_palette(h1, N1+1, w=w, d=d1, c=c, s=s, b=b, wcolor=wcolor, dcolor=dcolor1, logscale=logscale)
-    pal1 = flipud(pal1)
-
-    pal2 = sequential_palette(h2, N2+1, w=w, d=d2, c=c, s=s, b=b, wcolor=wcolor, dcolor=dcolor2, logscale=logscale)
-
-    if isodd(N)
-        midcol = weighted_color_mean(0.5, pal1[end], pal2[1])
-        return [pal1[1:end-1], midcol, pal2[2:end]]
-    else
-        return [pal1[1:end-1], pal2[2:end]]
-    end
-end
-
-
-# Colormap
-# ----------------------
-# Main function to handle different predefined colormaps
-
-function colormap(cname::String, N::Int=100; mid=0.5, logscale=false, kvs...)
-
-    cname = lowercase(cname)
-    if haskey(colormaps_sequential, cname)
-        vals = colormaps_sequential[cname]
-
-        p=Array(Any,8)
-        for i in 1:8
-            p[i] = vals[i]
-        end
-
-        for (k,v) in kvs
-            ind = findfirst([:h, :w, :d, :c, :s, :b, :wcolor, :dcolor], k)
-            if ind > 0
-                p[ind] = v
-            end
-        end
-
-        return sequential_palette(p[1], N, w=p[2], d=p[3], c=p[4], s=p[5], b=p[6], wcolor=p[7], dcolor=p[8], logscale=logscale)
-
-    elseif haskey(colormaps_diverging, cname)
-        vals = colormaps_diverging[cname]
-
-        p=Array(Any,11)
-        for i in 1:11
-            p[i] = vals[i]
-        end
-
-        for (k,v) in kvs
-            ind = findfirst([:h, :h2, :w, :d1, :d2, :c, :s, :b, :wcolor, :dcolor1, :dcolor2], k)
-            if ind > 0
-                p[ind] = v
-            end
-        end
-
-        return diverging_palette(p[1], p[2], N, w=p[3], d1=p[4], d2=p[5], c=p[6], s=p[7], b=p[8], wcolor=p[9], dcolor1=p[10], dcolor2=p[11], mid=mid, logscale=logscale)
-
-    else
-        error("Unknown colormap: ", cname)
-    end
-
-end
-
-
-
-# Displaying color swatches
-# -------------------------
-
-function writemime(io::IO, ::MIME"image/svg+xml", c::ColorValue)
-    write(io,
-        """
-        <?xml version"1.0" encoding="UTF-8"?>
-        <!DOCTYPE svg PUBLIC "-//W3C//DTD SVG 1.1//EN"
-         "http://www.w3.org/Graphics/SVG/1.1/DTD/svg11.dtd">
-        <svg xmlns="http://www.w3.org/2000/svg" version="1.1"
-             width="25mm" height="25mm" viewBox="0 0 1 1">
-             <rect width="1" height="1"
-                   fill="#$(hex(c))" stroke="none"/>
-        </svg>
-        """)
-end
-
-
-function writemime{T <: ColorValue}(io::IO, ::MIME"image/svg+xml", cs::Array{T})
-    n = length(cs)
-    width=15
-    pad=1
-    write(io,
-        """
-        <?xml version="1.0" encoding="UTF-8"?>
-        <!DOCTYPE svg PUBLIC "-//W3C//DTD SVG 1.1//EN"
-         "http://www.w3.org/Graphics/SVG/1.1/DTD/svg11.dtd">
-        <svg xmlns="http://www.w3.org/2000/svg" version="1.1"
-             width="$(n*width)mm" height="25mm"
-             shape-rendering="crispEdges">
-        """)
-
-    for (i, c) in enumerate(cs)
-        write(io,
-            """
-            <rect x="$((i-1)*width)mm" width="$(width - pad)mm" height="100%"
-                  fill="#$(hex(c))" stroke="none" />
-            """)
-    end
-
-    write(io, "</svg>")
-end
-
-=======
 # Early utilities
 include("utilities.jl")
->>>>>>> c84154d3
 
 # Include other module components
 include("conversions.jl")
